--- conflicted
+++ resolved
@@ -56,37 +56,15 @@
         return is_pkg, path
 
     def _is_group(self, group_name, search_path):
-<<<<<<< HEAD
-        for path in search_path:
-            # TODO: use split_path
-            is_pkg = path.startswith("pkg://")
-            if is_pkg:
-                prefix = "pkg://"
-                path = path[len(prefix) :]
-                full_group_name = os.path.join(path, group_name)
-                full_group_name = full_group_name.replace("/", ".").replace("\\", ".")
-            else:
-                full_group_name = os.path.join(path, group_name)
-
-            if self._exists(is_pkg, full_group_name) is True:
-=======
         for search_path in search_path:
             is_pkg, path = self._split_path(search_path)
             if self._exists(is_pkg, os.path.join(path, group_name)) is True:
->>>>>>> f2a6f6cb
                 return True
         return False
 
     def _find_config(self, filepath):
-<<<<<<< HEAD
-        for path in self.full_search_path:
-            # TODO: use split_path
-            is_pkg = path.startswith("pkg://")
-            prefix = ""
-=======
         for search_path in self.full_search_path:
             is_pkg, path = self._split_path(search_path)
->>>>>>> f2a6f6cb
             if is_pkg:
                 dirname = os.path.dirname(filepath).replace("/", ".").replace("\\", ".")
                 basename = os.path.basename(filepath)
